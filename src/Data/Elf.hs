{-# LANGUAGE DeriveFunctor #-}
{-# LANGUAGE GeneralizedNewtypeDeriving #-}
{-# LANGUAGE PatternGuards #-}
{-# LANGUAGE QuasiQuotes #-}
{-# LANGUAGE TemplateHaskell #-}
-- | Data.Elf provides an interface for querying and manipulating Elf files.
module Data.Elf ( SomeElf(..)
                , ElfWidth
                , Elf(..)
                , ElfClass(..)
                , ElfData(..)
                , ElfOSABI(..)
                , ElfType(..)
                , ElfMachine(..)
                , ElfDataRegion(..)
                , parseElf

                , renderElf

                , elfSections
                , updateSections
                , findSectionByName
                , removeSectionByName

                , elfSegments
                , ElfSection(..)
                , ElfSectionType(..)
                , ElfSectionFlags
                , shf_none, shf_write, shf_alloc, shf_execinstr

                  -- * Segment operations.
                , ElfSegment
                , ElfSegmentF

                , ElfSegmentType(..)
                , elfSegmentType

                , ElfSegmentFlags
                , pf_none, pf_x, pf_w, pf_r
                , elfSegmentFlags

                , elfSegmentVirtAddr
                , elfSegmentPhysAddr
                , elfSegmentAlign
                , elfSegmentMemSize
                , elfSegmentData

                , RenderedElfSegment
                , renderedElfSegments

                , ElfSymbolTableEntry(..)
                , ElfSymbolType(..)
                , fromElfSymbolType
                , toElfSymbolType
                , ElfSymbolBinding(..)
                , ElfSectionIndex(..)
                , parseSymbolTables
                , findSymbolDefinition
                ) where

import Control.Applicative
import Control.Lens hiding (enum)
import Data.Binary
import Data.Binary.Get as G
import Data.Bits
<<<<<<< HEAD
import qualified Data.Foldable as F
import Data.List (intercalate, sort)
=======
import Data.Int (Int64)
import Data.List (intercalate, sort, find)
>>>>>>> b9c0582a
import qualified Data.Map as Map
import Data.Maybe
import Data.Monoid
import qualified Data.Sequence as Seq
import qualified Data.Vector as V
import Numeric
import Control.Monad
import Control.Exception ( assert )
import qualified Data.ByteString          as B
import qualified Data.ByteString.Lazy     as L
import qualified Data.ByteString.UTF8 as B (fromString, toString)

import Data.Binary.Builder.Sized (Builder)
import qualified Data.Binary.Builder.Sized as U

import Data.Elf.TH

enumCnt :: (Enum e, Real r) => e -> r -> [e]
enumCnt e x = if x > 0 then e : enumCnt (succ e) (x-1) else []

type Range w = (w,w)

slice :: Integral w => Range w -> B.ByteString -> B.ByteString
slice (i,c) = B.take (fromIntegral c) . B.drop (fromIntegral i)

-- | @fixAlignment v a@ returns the smallest multiple of @a@ 
-- that is not less than @v@. 
fixAlignment :: Integral w => w -> w -> w
fixAlignment v 0 = v
fixAlignment v 1 = v
fixAlignment v a0
    | m == 0 = c * a
    | otherwise = (c + 1) * a
  where a = fromIntegral a0
        (c,m) = v `divMod` a

-- | Shows a bitwise combination of flags
showFlags :: (Show w, Bits w, Integral w) => V.Vector String -> Int -> w -> ShowS
showFlags names d w = 
  case l of                              
        [] -> showString "pf_none"
        [e] -> showString e                         
        _ -> showParen (d > orPrec) $ showString $ intercalate " .|. " l
  where orPrec = 5
        nl = V.length names
        unknown = w .&. complement (1 `shiftR` nl - 1)
        l = map (names V.!) (filter (testBit w) (enumCnt 0 nl))
              ++ (if unknown /= 0 then ["0x" ++ showHex unknown ""] else [])

-- | @tryParse msg f v@ returns @fromJust (f v)@ is @f v@ returns a value,
-- and calls @fail@ otherwise.        
tryParse :: Monad m => String -> (a -> Maybe b) -> a -> m b
tryParse desc toFn = maybe (fail ("Invalid " ++ desc)) return . toFn

data Elf w = Elf
    { elfData       :: ElfData       -- ^ Identifies the data encoding of the object file.
    , elfVersion    :: Word8         -- ^ Identifies the version of the object file format.
    , elfOSABI      :: ElfOSABI      -- ^ Identifies the operating system and ABI for which the object is prepared.
    , elfABIVersion :: Word8         -- ^ Identifies the ABI version for which the object is prepared.
    , elfType       :: ElfType       -- ^ Identifies the object file type.
    , elfMachine    :: ElfMachine    -- ^ Identifies the target architecture.
    , elfEntry      :: w              -- ^ Virtual address of the program entry point. 0 for non-executable Elfs.
    , elfFlags      :: Word32          -- ^ Machine specific flags
    , _elfFileData   :: [ElfDataRegion w] -- ^ Data to be stored in elf file.
    } deriving (Show)

elfFileData :: Simple Lens (Elf w) [ElfDataRegion w]
elfFileData = lens _elfFileData (\s v -> s { _elfFileData = v })

[enum|
 ElfClass :: Word8 
 ELFCLASS32  1
 ELFCLASS64  2
|]

[enum|
 ElfData :: Word8
 ELFDATA2LSB 1
 ELFDATA2MSB 2
|]

[enum|
 ElfOSABI :: Word8
 ELFOSABI_SYSV         0 -- ^ No extensions or unspecified
 ELFOSABI_HPUX         1 -- ^ Hewlett-Packard HP-UX
 ELFOSABI_NETBSD       2 -- ^ NetBSD
 ELFOSABI_LINUX        3 -- ^ Linux
 ELFOSABI_SOLARIS      6 -- ^ Sun Solaris
 ELFOSABI_AIX          7 -- ^ AIX
 ELFOSABI_IRIX         8 -- ^ IRIX
 ELFOSABI_FREEBSD      9 -- ^ FreeBSD
 ELFOSABI_TRU64       10 -- ^ Compaq TRU64 UNIX
 ELFOSABI_MODESTO     11 -- ^ Novell Modesto
 ELFOSABI_OPENBSD     12 -- ^ Open BSD
 ELFOSABI_OPENVMS     13 -- ^ Open VMS
 ELFOSABI_NSK         14 -- ^ Hewlett-Packard Non-Stop Kernel
 ELFOSABI_AROS        15 -- ^ Amiga Research OS
 ELFOSABI_ARM         97 -- ^ ARM
 ELFOSABI_STANDALONE 255 -- ^ Standalone (embedded) application
 ELFOSABI_EXT          _ -- ^ Other
|]

[enum|
 ElfType :: Word16
 ET_NONE 0 -- ^ Unspecified type
 ET_REL  1 -- ^ Relocatable object file
 ET_EXEC 2 -- ^ Executable object file
 ET_DYN  3 -- ^ Shared object file
 ET_CORE 4 -- ^ Core dump object file
 ET_EXT  _ -- ^ Other
|]

[enum|
 ElfMachine :: Word16
 EM_NONE          0 -- ^ No machine
 EM_M32           1 -- ^ AT&T WE 32100
 EM_SPARC         2 -- ^ SPARC
 EM_386           3 -- ^ Intel 80386
 EM_68K           4 -- ^ Motorola 68000
 EM_88K           5  -- ^ Motorola 88000
 EM_486           6 -- ^ Intel i486 (DO NOT USE THIS ONE)
 EM_860           7 -- ^ Intel 80860
 EM_MIPS          8 -- ^ MIPS I Architecture
 EM_S370          9 -- ^ IBM System/370 Processor
 EM_MIPS_RS3_LE  10 -- ^ MIPS RS3000 Little-endian
 EM_SPARC64      11 -- ^ SPARC 64-bit
 EM_PARISC       15 -- ^ Hewlett-Packard PA-RISC
 EM_VPP500       17 -- ^ Fujitsu VPP500
 EM_SPARC32PLUS  18 -- ^ Enhanced instruction set SPARC
 EM_960          19 -- ^ Intel 80960
 EM_PPC          20 -- ^ PowerPC
 EM_PPC64        21 -- ^ 64-bit PowerPC
 EM_S390         22 -- ^ IBM System/390 Processor
 EM_SPU          23 -- ^ Cell SPU
 EM_V800         36 -- ^ NEC V800
 EM_FR20         37 -- ^ Fujitsu FR20
 EM_RH32         38 -- ^ TRW RH-32
 EM_RCE          39 -- ^ Motorola RCE
 EM_ARM          40 -- ^ Advanced RISC Machines ARM
 EM_ALPHA        41 -- ^ Digital Alpha
 EM_SH           42 -- ^ Hitachi SH
 EM_SPARCV9      43 -- ^ SPARC Version 9
 EM_TRICORE      44 -- ^ Siemens TriCore embedded processor
 EM_ARC          45 -- ^ Argonaut RISC Core, Argonaut Technologies Inc.
 EM_H8_300       46 -- ^ Hitachi H8/300
 EM_H8_300H      47 -- ^ Hitachi H8/300H
 EM_H8S          48 -- ^ Hitachi H8S
 EM_H8_500       49 -- ^ Hitachi H8/500
 EM_IA_64        50 -- ^ Intel IA-64 processor architecture
 EM_MIPS_X       51 -- ^ Stanford MIPS-X
 EM_COLDFIRE     52 -- ^ Motorola ColdFire
 EM_68HC12       53 -- ^ Motorola M68HC12
 EM_MMA          54 -- ^ Fujitsu MMA Multimedia Accelerator
 EM_PCP          55 -- ^ Siemens PCP
 EM_NCPU         56 -- ^ Sony nCPU embedded RISC processor
 EM_NDR1         57 -- ^ Denso NDR1 microprocessor
 EM_STARCORE     58 -- ^ Motorola Star*Core processor
 EM_ME16         59 -- ^ Toyota ME16 processor
 EM_ST100        60 -- ^ STMicroelectronics ST100 processor
 EM_TINYJ        61 -- ^ Advanced Logic Corp. TinyJ embedded processor family
 EM_X86_64       62 -- ^ AMD x86-64 architecture
 EM_PDSP         63 -- ^ Sony DSP Processor
 EM_FX66         66 -- ^ Siemens FX66 microcontroller
 EM_ST9PLUS      67 -- ^ STMicroelectronics ST9+ 8/16 bit microcontroller
 EM_ST7          68 -- ^ STMicroelectronics ST7 8-bit microcontroller
 EM_68HC16       69 -- ^ Motorola MC68HC16 Microcontroller
 EM_68HC11       70 -- ^ Motorola MC68HC11 Microcontroller
 EM_68HC08       71 -- ^ Motorola MC68HC08 Microcontroller
 EM_68HC05       72 -- ^ Motorola MC68HC05 Microcontroller
 EM_SVX          73 -- ^ Silicon Graphics SVx
 EM_ST19         74 -- ^ STMicroelectronics ST19 8-bit microcontroller
 EM_VAX          75 -- ^ Digital VAX
 EM_CRIS         76 -- ^ Axis Communications 32-bit embedded processor
 EM_JAVELIN      77 -- ^ Infineon Technologies 32-bit embedded processor
 EM_FIREPATH     78 -- ^ Element 14 64-bit DSP Processor
 EM_ZSP          79 -- ^ LSI Logic 16-bit DSP Processor
 EM_MMIX         80 -- ^ Donald Knuth's educational 64-bit processor
 EM_HUANY        81 -- ^ Harvard University machine-independent object files
 EM_PRISM        82 -- ^ SiTera Prism
 EM_AVR          83 -- ^ Atmel AVR 8-bit microcontroller
 EM_FR30         84 -- ^ Fujitsu FR30
 EM_D10V         85 -- ^ Mitsubishi D10V
 EM_D30V         86 -- ^ Mitsubishi D30V
 EM_V850         87  -- ^ NEC v850
 EM_M32R         88 -- ^ Mitsubishi M32R
 EM_MN10300      89 -- ^ Matsushita MN10300
 EM_MN10200      90 -- ^ Matsushita MN10200
 EM_PJ           91 -- ^ picoJava
 EM_OPENRISC     92 -- ^ OpenRISC 32-bit embedded processor
 EM_ARC_A5       93 -- ^ ARC Cores Tangent-A5
 EM_XTENSA       94 -- ^ Tensilica Xtensa Architecture
 EM_VIDEOCORE    95 -- ^ Alphamosaic VideoCore processor
 EM_TMM_GPP      96 -- ^ Thompson Multimedia General Purpose Processor
 EM_NS32K        97 -- ^ National Semiconductor 32000 series
 EM_TPC          98 -- ^ Tenor Network TPC processor
 EM_SNP1K        99 -- ^ Trebia SNP 1000 processor
 EM_ST200       100 -- ^ STMicroelectronics (www.st.com) ST200 microcontroller
 EM_IP2K        101 -- ^ Ubicom IP2xxx microcontroller family
 EM_MAX         102 -- ^ MAX Processor
 EM_CR          103 -- ^ National Semiconductor CompactRISC microprocessor
 EM_F2MC16      104 -- ^ Fujitsu F2MC16
 EM_MSP430      105 -- ^ Texas Instruments embedded microcontroller msp430
 EM_BLACKFIN    106 -- ^ Analog Devices Blackfin (DSP) processor
 EM_SE_C33      107 -- ^ S1C33 Family of Seiko Epson processors
 EM_SEP         108 -- ^ Sharp embedded microprocessor
 EM_ARCA        109 -- ^ Arca RISC Microprocessor
 EM_UNICORE     110 -- ^ Microprocessor series from PKU-Unity Ltd. and MPRC of Peking University
 EM_EXT           _  -- ^ Other
|]

-- | Describes a block of data in the file.
data ElfDataRegion w
    -- | Identifies the elf header (should appear 1st in an in-order traversal of the file).
  = ElfDataElfHeader 
    -- | Identifies the program header table.
  | ElfDataSegmentHeaders
  | ElfDataSegment (ElfSegment w)
    -- | Identifies the section header table.
  | ElfDataSectionHeaders
    -- | The section for storing the section names.
  | ElfDataSectionNameTable
    -- | Uninterpreted sections.
  | ElfDataSection (ElfSection w)
    -- | Identifies an uninterpreted array of bytes.
  | ElfDataRaw B.ByteString
  deriving (Show)  

data ElfSection w = ElfSection
    { elfSectionName      :: String            -- ^ Identifies the name of the section.
    , elfSectionType      :: ElfSectionType    -- ^ Identifies the type of the section.
    , elfSectionFlags     :: ElfSectionFlags w -- ^ Identifies the attributes of the section.
    , elfSectionAddr      :: w                 -- ^ The virtual address of the beginning of the section in memory. 0 for sections that are not loaded into target memory.
    , elfSectionSize      :: w                 -- ^ The size of the section. Except for SHT_NOBITS sections, this is the size of elfSectionData.
    , elfSectionLink      :: Word32            -- ^ Contains a section index of an associated section, depending on section type.
    , elfSectionInfo      :: Word32            -- ^ Contains extra information for the index, depending on type.
    , elfSectionAddrAlign :: w                 -- ^ Contains the required alignment of the section. Must be a power of two.
    , elfSectionEntSize   :: w                 -- ^ Size of entries if section has a table.
    , elfSectionData      :: B.ByteString      -- ^ Data in section.  
    } deriving (Eq, Show)

[enum|
 ElfSectionType :: Word32
 SHT_NULL           0 -- ^ Identifies an empty section header.
 SHT_PROGBITS       1 -- ^ Contains information defined by the program
 SHT_SYMTAB         2 -- ^ Contains a linker symbol table
 SHT_STRTAB         3 -- ^ Contains a string table
 SHT_RELA           4 -- ^ Contains "Rela" type relocation entries
 SHT_HASH           5 -- ^ Contains a symbol hash table
 SHT_DYNAMIC        6 -- ^ Contains dynamic linking tables
 SHT_NOTE           7 -- ^ Contains note information
 SHT_NOBITS         8 -- ^ Contains uninitialized space; does not occupy any space in the file
 SHT_REL            9 -- ^ Contains "Rel" type relocation entries
 SHT_SHLIB         10 -- ^ Reserved
 SHT_DYNSYM        11 -- ^ Contains a dynamic loader symbol table
 SHT_EXT            _ -- ^ Processor- or environment-specific type
|] 

newtype ElfSectionFlags w = ElfSectionFlags { fromElfSectionFlags :: w }
  deriving (Eq, Num, Bits)

instance (Bits w, Integral w, Show w) => Show (ElfSectionFlags w) where
  showsPrec d (ElfSectionFlags w) = showFlags names d w
    where names = V.fromList ["shf_write", "shf_alloc", "shf_execinstr"]

-- | Empty set of flags
shf_none :: Num w => ElfSectionFlags w
shf_none = 0

-- | Section contains writable data
shf_write :: Num w => ElfSectionFlags w
shf_write = 1

-- | Section is allocated in memory image of program
shf_alloc :: Num w => ElfSectionFlags w
shf_alloc = 2

-- | Section contains executable instructions
shf_execinstr :: Num w => ElfSectionFlags w
shf_execinstr = 4
  
-- | Information about an elf segment (parameter is for type of data).
data ElfSegmentF w v = ElfSegment
  { elfSegmentType      :: ElfSegmentType  -- ^ Segment type
  , elfSegmentFlags     :: ElfSegmentFlags -- ^ Segment flags
  , elfSegmentVirtAddr  :: w               -- ^ Virtual address for the segment
  , elfSegmentPhysAddr  :: w               -- ^ Physical address for the segment
  , elfSegmentAlign     :: w               -- ^ Segment alignment
  , elfSegmentMemSize   :: w               -- ^ Size in memory (may be larger then segment data)
  , _elfSegmentData     :: v               -- ^ Identifies data in the segment.
  } deriving (Functor, Show)

type ElfSegment w = ElfSegmentF w [ElfDataRegion w]

elfSegmentData :: Lens (ElfSegmentF w u) (ElfSegmentF w v) u v
elfSegmentData = lens _elfSegmentData (\s v -> s { _elfSegmentData = v })

[enum| 
 ElfSegmentType :: Word32
 PT_NULL    0 -- ^ Unused entry
 PT_LOAD    1 -- ^ Loadable segment
 PT_DYNAMIC 2 -- ^ Dynamic linking tables
 PT_INTERP  3 -- ^ Program interpreter path name
 PT_NOTE    4 -- ^ Note sections
 PT_SHLIB   5 -- ^ Reserved
 PT_PHDR    6 -- ^ Program header table
 PT_Other   _ -- ^ Some other type
|]

newtype ElfSegmentFlags  = ElfSegmentFlags { fromElfSegmentFlags :: Word32 }
  deriving (Eq, Num, Bits)
           
instance Show ElfSegmentFlags where
  showsPrec d (ElfSegmentFlags w) = showFlags names d w
    where names = V.fromList [ "pf_x", "pf_w", "pf_r" ]

-- | No permissions
pf_none :: ElfSegmentFlags
pf_none = 0

-- | Execute permission
pf_x :: ElfSegmentFlags
pf_x = 1

-- | Write permission
pf_w :: ElfSegmentFlags  
pf_w = 2

-- | Read permission
pf_r :: ElfSegmentFlags  
pf_r = 4

-- | Name of shstrtab (used to reduce spelling errors).
shstrtab :: String
shstrtab = ".shstrtab"

type StringTable = (Map.Map B.ByteString Word32, Builder)

-- | Insert bytestring in list of strings.
insertString :: StringTable -> B.ByteString -> StringTable
insertString a@(m,b) bs 
    | Map.member bs m = a
    | otherwise = (m', b')
  where insertTail i = Map.insertWith (\_n o -> o) (B.drop i bs) offset
          where offset  = fromIntegral (U.length b) + fromIntegral i
        m' = foldr insertTail m (enumCnt 0 (B.length bs + 1))
        b' = b `mappend` U.fromByteString bs `mappend` U.singleton 0

-- | Create a string table from the list of strings, and return list of offsets.
stringTable :: [String] -> (B.ByteString, Map.Map String Word32)
stringTable strings = (res, stringMap)
  where res = B.concat $ L.toChunks (U.toLazyByteString b)
        empty_table = (Map.empty, mempty)
        -- Get list of strings as bytestrings.
        bsl = map B.fromString strings
        -- | Reverses individual bytestrings in list.
        revl = map B.reverse
        -- Compress entries by removing a string if it is the suffix of
        -- another string.
        compress (f:r@(s:_)) | B.isPrefixOf f s = compress r
        compress (f:r) = f:compress r
        compress [] = []
        entries = revl $ compress $ sort $ revl bsl
        -- Insert strings into map (first string must be empty string)
        empty_string = B.fromString ""
        (m,b) = foldl insertString empty_table (empty_string : entries)
        myFind bs = 
          case Map.lookup bs m of
            Just v -> v
            Nothing -> error $ "internal: stringTable missing entry."
        stringMap = Map.fromList $ strings `zip` map myFind bsl

-- | Returns null-terminated string at given index in bytestring.
lookupString :: Word32 -> B.ByteString -> B.ByteString
lookupString o b = B.takeWhile (/= 0) $ B.drop (fromIntegral o) b

-- | Create a section for the section name table from the data.
elfNameTableSection :: Num w => B.ByteString -> ElfSection w
elfNameTableSection name_data = 
  ElfSection {
      elfSectionName = shstrtab
    , elfSectionType = SHT_STRTAB
    , elfSectionFlags = shf_none
    , elfSectionAddr = 0
    , elfSectionSize = fromIntegral (B.length name_data)
    , elfSectionLink = 0              
    , elfSectionInfo = 0
    , elfSectionAddrAlign = 1
    , elfSectionEntSize = 0
    , elfSectionData = name_data
    }

-- | Given a section name, extract the ElfSection.
<<<<<<< HEAD
findSectionByName :: Num w => String -> Elf w -> Maybe (ElfSection w)
findSectionByName name = listToMaybe . filter ((==) name . elfSectionName) . toListOf elfSections

-- | Traverse Elf sections
elfSections :: Num w => Simple Traversal (Elf w) (ElfSection w)
elfSections f = updateSections (fmap Just . f)

-- | Traverse elements in a list and modify or delete them.
updateList :: Traversal [a] [b] a (Maybe b)
updateList _ [] = pure []
updateList f (h:l) = compose <$> f h <*> updateList f l
  where compose Nothing  r = r
        compose (Just e) r = e:r

-- | Traverse sections in Elf file and modify or delete them.
updateSections :: Num w => Traversal (Elf w) (Elf w) (ElfSection w) (Maybe (ElfSection w))
updateSections fn e = elfFileData (updateList impl) e
  where (t,_) = stringTable $ map elfSectionName (toListOf elfSections e)
=======
findSectionByName      :: String -> Elf -> Maybe ElfSection
findSectionByName name  = find byName . elfSections
  where byName section  = elfSectionName section == name

-- | Update sections in elf file.  
updateSections :: (ElfSection -> Maybe ElfSection) -> Elf -> Elf
updateSections fn e = e { elfFileData = mapMaybe impl (elfFileData e) }
  where (t,_) = stringTable $ map elfSectionName (elfSections e)
>>>>>>> b9c0582a
        norm s | elfSectionName s == shstrtab = ElfDataSectionNameTable
               | otherwise = ElfDataSection s
        impl (ElfDataSegment s) = Just . ElfDataSegment <$> s'
          where s' = s & elfSegmentData (updateList impl)
        impl ElfDataSectionNameTable = fmap norm <$> fn (elfNameTableSection t)
        impl (ElfDataSection s) = fmap norm <$> fn s
        impl d = pure (Just d)
        
-- | Remove section with given name.
removeSectionByName :: Num w => String -> Elf w -> Elf w
removeSectionByName nm = over updateSections fn
  where fn s | elfSectionName s == nm = Nothing
             | otherwise = Just s

-- | List of segments in the file.
elfSegments :: Elf w -> [ElfSegment w]
elfSegments e = concatMap impl (e^.elfFileData)
  where impl (ElfDataSegment s) = s : concatMap impl (s^.elfSegmentData)
        impl _ = []

getWord16 :: ElfData -> Get Word16
getWord16 ELFDATA2LSB = getWord16le
getWord16 ELFDATA2MSB = getWord16be

getWord32 :: ElfData -> Get Word32
getWord32 ELFDATA2LSB = getWord32le
getWord32 ELFDATA2MSB = getWord32be

getWord64 :: ElfData -> Get Word64
getWord64 ELFDATA2LSB = getWord64le
getWord64 ELFDATA2MSB = getWord64be

-- | Returns length of section in file.
sectionFileLen :: Num w => ElfSectionType -> w -> w
sectionFileLen SHT_NOBITS _ = 0
sectionFileLen _ s = s

sectionData :: Integral w => ElfSectionType -> w -> w -> B.ByteString -> B.ByteString
sectionData SHT_NOBITS _ _ _ = B.empty
sectionData _ o s b = slice (o,s) b

type GetShdrFn w = B.ByteString
                 -> B.ByteString
                 -> Get (Range w, ElfSection w)

getShdr32 :: ElfData -> GetShdrFn Word32
getShdr32 d file string_section = do
  sh_name      <- getWord32 d
  sh_type      <- toElfSectionType <$> getWord32 d
  sh_flags     <- ElfSectionFlags  <$> getWord32 d
  sh_addr      <- getWord32 d
  sh_offset    <- getWord32 d
  sh_size      <- getWord32 d
  sh_link      <- getWord32 d
  sh_info      <- getWord32 d
  sh_addralign <- getWord32 d
  sh_entsize   <- getWord32 d
  let s = ElfSection
           { elfSectionName      = B.toString $ lookupString sh_name string_section
           , elfSectionType      = sh_type
           , elfSectionFlags     = sh_flags
           , elfSectionAddr      = sh_addr
           , elfSectionSize      = sh_size
           , elfSectionLink      = sh_link
           , elfSectionInfo      = sh_info
           , elfSectionAddrAlign = sh_addralign
           , elfSectionEntSize   = sh_entsize
           , elfSectionData      = sectionData sh_type sh_offset sh_size file
           }
  return ((sh_offset, sectionFileLen sh_type sh_size), s)

getShdr64 :: ElfData -> GetShdrFn Word64
getShdr64 er file string_section = do
  sh_name      <- getWord32 er
  sh_type      <- toElfSectionType <$> getWord32 er
  sh_flags     <- ElfSectionFlags  <$> getWord64 er
  sh_addr      <- getWord64 er
  sh_offset    <- getWord64 er
  sh_size      <- getWord64 er
  sh_link      <- getWord32 er
  sh_info      <- getWord32 er
  sh_addralign <- getWord64 er
  sh_entsize   <- getWord64 er
  let s = ElfSection 
           { elfSectionName      = B.toString $ lookupString sh_name string_section
           , elfSectionType      = sh_type
           , elfSectionFlags     = sh_flags
           , elfSectionAddr      = sh_addr
           , elfSectionSize      = sh_size
           , elfSectionLink      = sh_link
           , elfSectionInfo      = sh_info
           , elfSectionAddrAlign = sh_addralign
           , elfSectionEntSize   = sh_entsize
           , elfSectionData = sectionData sh_type sh_offset sh_size file
    }
  return ((sh_offset, sectionFileLen sh_type sh_size), s)

type GetPhdrFn w = Get (ElfSegmentF w (Range w))

getPhdr32 :: ElfData -> GetPhdrFn Word32
getPhdr32 d = do
  p_type   <- toElfSegmentType  <$> getWord32 d
  p_offset <- getWord32 d
  p_vaddr  <- getWord32 d
  p_paddr  <- getWord32 d
  p_filesz <- getWord32 d
  p_memsz  <- getWord32 d
  p_flags  <- ElfSegmentFlags <$> getWord32 d
  p_align  <- getWord32 d
  return ElfSegment
       { elfSegmentType      = p_type
       , elfSegmentFlags     = p_flags
       , elfSegmentVirtAddr  = p_vaddr
       , elfSegmentPhysAddr  = p_paddr
       , elfSegmentAlign     = p_align
       , elfSegmentMemSize   = p_memsz
       , _elfSegmentData      = (p_offset, p_filesz)
       }

getPhdr64 :: ElfData -> GetPhdrFn Word64 
getPhdr64 d = do
  p_type   <- toElfSegmentType  <$> getWord32 d
  p_flags  <- ElfSegmentFlags <$> getWord32 d
  p_offset <- getWord64 d
  p_vaddr  <- getWord64 d
  p_paddr  <- getWord64 d
  p_filesz <- getWord64 d
  p_memsz  <- getWord64 d
  p_align  <- getWord64 d
  return ElfSegment
         { elfSegmentType     = p_type
         , elfSegmentFlags    = p_flags
         , elfSegmentVirtAddr = p_vaddr
         , elfSegmentPhysAddr = p_paddr
         , elfSegmentAlign    = p_align
         , elfSegmentMemSize  = p_memsz
         , _elfSegmentData     = (p_offset,p_filesz)
         }

-- | Defines the layout of a table with elements of a fixed size. 
data TableLayout w =
  TableLayout { tableOffset :: w
              , entrySize :: Word16
              , entryNum :: Word16 
              }
  
mkTableLayout :: w -> Word16 -> Word16 -> TableLayout w
mkTableLayout o s n = TableLayout o s n

-- | Returns offset of entry in table.
tableEntry :: Integral w => TableLayout w -> Word16 -> B.ByteString -> L.ByteString
tableEntry l i b = L.fromChunks [B.drop (fromIntegral o) b]
  where sz = fromIntegral (entrySize l)
        o = tableOffset l + fromIntegral i * sz

-- | Returns size of table.
tableSize :: Integral w => TableLayout w -> w
tableSize l = fromIntegral (entryNum l) * fromIntegral (entrySize l)

-- | Returns range in memory of table.
tableRange :: Integral w => TableLayout w -> Range w
tableRange l = (tableOffset l, tableSize l)

-- | Returns size of region.
type RegionSizeFn w = ElfDataRegion w -> w

-- | Function that transforms list of regions into new list.
type RegionPrefixFn w = [ElfDataRegion w] -> [ElfDataRegion w]

-- | Create a singleton list with a raw data region if one exists
insertRawRegion :: B.ByteString -> RegionPrefixFn w
insertRawRegion b r | B.length b == 0 = r
                    | otherwise = ElfDataRaw b : r

-- | Insert an elf data region at a given offset.
insertAtOffset :: Integral w
               => RegionSizeFn w  -- ^ Returns size of region.
               -> Range w
               -> RegionPrefixFn w -- ^ Insert function
               -> RegionPrefixFn w
insertAtOffset sizeOf (o,c) fn (p:r)
    -- Go to next segment if offset to insert is after p.
  | o >= sz = p:insertAtOffset sizeOf (o-sz,c) fn r
    -- Recurse inside segment if p is a segment that contains region to insert.
  | o + c <= sz 
  , ElfDataSegment s <- p = -- New region ends before p ends and p is a segment.
      let s' = s & elfSegmentData %~ insertAtOffset sizeOf (o,c) fn
       in ElfDataSegment s' : r
    -- Insert into current region is offset is 0.
  | o == 0 = fn (p:r)
    -- Split a raw segment into prefix and post.
  | ElfDataRaw b <- p =
      -- We know offset is less than length of bytestring as otherwise we would
      -- have gone to next segment
      assert (fromIntegral o < B.length b) $ do
        let (pref,post) = B.splitAt (fromIntegral o) b
        insertRawRegion pref $ fn $ insertRawRegion post r
  | otherwise = error "Attempt to insert overlapping Elf region"
  where sz = sizeOf p
insertAtOffset _ (0,0) fn [] = fn []
insertAtOffset _ _ _ [] = error "Invalid region"

-- | Insert a leaf region into the region.
insertSpecialRegion :: Integral w
                    => RegionSizeFn w -- ^ Returns size of region.
                    -> Range w
                    -> ElfDataRegion w -- ^ New region
                    -> RegionPrefixFn w
insertSpecialRegion sizeOf r n = insertAtOffset sizeOf r fn
  where c = snd r
        fn l | c == 0 = n : l     
        fn (ElfDataRaw b:l)
          | fromIntegral c <= B.length b
          = n : insertRawRegion (B.drop (fromIntegral c) b) l
        fn _ = error $ "Elf file contained a non-empty header that overlapped with another.\n"
                       ++ "  This is not supported by the Elf parser"

insertSegment :: Integral w
              => RegionSizeFn w
              -> ElfSegmentF w (Range w)
              -> RegionPrefixFn w
insertSegment sizeOf d = insertAtOffset sizeOf rng (gather szd [])
  where rng@(_,szd) = d^.elfSegmentData
        -- | @gather@ inserts new segment into head of list after collecting existings 
        -- data it contains.
        gather 0 l r = ElfDataSegment (d & elfSegmentData .~ reverse l):r
        gather cnt l (p:r)
          | sizeOf p <= cnt
          = gather (cnt - sizeOf p) (p:l) r
        gather cnt l (ElfDataRaw b:r) =
            ElfDataSegment d' : insertRawRegion post r  
          where pref = B.take (fromIntegral cnt) b
                post = B.drop (fromIntegral cnt) b
                newData = reverse l ++ insertRawRegion pref []
                d' = d & elfSegmentData .~ newData
        gather _ _ (_:_) = error "insertSegment: Data overlaps unexpectedly"
        gather _ _ []    = error "insertSegment: Data ended before completion"

-- | Contains information needed to parse elf files.
data ElfParseInfo w = ElfParseInfo {
       -- | Size of ehdr table
       ehdrSize :: Word16
       -- | Layout of segment header table.
     , phdrTable :: TableLayout w
     , getPhdr :: GetPhdrFn w
       -- | Index of section for storing section names.
     , shdrNameIdx :: Word16
       -- | Layout of section header table.
     , shdrTable :: TableLayout w
     , getShdr :: GetShdrFn w
     }

-- | Return size of region given parse information.
regionSize :: Integral w
           => ElfParseInfo w
           -> w -- ^ Contains size of name table
           -> RegionSizeFn w
regionSize epi nameSize = sizeOf
  where sizeOf ElfDataElfHeader        = fromIntegral $ ehdrSize epi
        sizeOf ElfDataSegmentHeaders   = tableSize $ phdrTable epi
        sizeOf (ElfDataSegment s)      = sum $ map sizeOf (s^.elfSegmentData)
        sizeOf ElfDataSectionHeaders   = tableSize $ shdrTable epi
        sizeOf ElfDataSectionNameTable = nameSize
        sizeOf (ElfDataSection s)      = fromIntegral $ B.length (elfSectionData s)
        sizeOf (ElfDataRaw b)          = fromIntegral $ B.length b

elfMagic :: B.ByteString
elfMagic = B.fromString "\DELELF"

-- | Parse elf region.
parseElfRegions :: Integral w
                => ElfParseInfo w -- ^ Information for parsing.
                -> B.ByteString -- ^ File bytestream
                -> [ElfDataRegion w]
parseElfRegions epi file = final
  where getSection i = runGet (getShdr epi file names) 
                              (tableEntry (shdrTable epi) i file)
        nameRange = fst $ getSection (shdrNameIdx epi)
        sizeOf = regionSize epi (snd nameRange)
        names = slice nameRange file
        -- Define table with special data regions. 
        headers = [ ((0, fromIntegral (ehdrSize epi)), ElfDataElfHeader)
                  , (tableRange (phdrTable epi), ElfDataSegmentHeaders)
                  , (tableRange (shdrTable epi), ElfDataSectionHeaders)
                  , (nameRange, ElfDataSectionNameTable)
                  ]
        -- Define table with regions for sections.
        dataSection (r,s) = (r, ElfDataSection s)
        sections = map (dataSection . getSection)
                 $ filter (/= shdrNameIdx epi)
                 $ enumCnt 0 (entryNum (shdrTable epi))
        -- Define initial region list without segments.
        initial  = foldr (uncurry (insertSpecialRegion sizeOf)) 
                         (insertRawRegion file [])
                         (headers ++ sections)
        -- Define final region list with segments.
        getSegment i =
          runGet (getPhdr epi)
                 (tableEntry (phdrTable epi) i file)
        segments = map getSegment $ enumCnt 0 (entryNum (phdrTable epi))
        final = foldr (insertSegment sizeOf) initial $ segments

data SomeElf = Elf32 (Elf Word32) | Elf64 (Elf Word64)

-- | Parses a ByteString into an Elf record. Parse failures call error. 32-bit ELF objects hav
-- their fields promoted to 64-bit so that the 32- and 64-bit ELF records can be the same.
parseElf :: B.ByteString -> SomeElf
parseElf b = flip runGet (L.fromChunks [b]) $ do
  ei_magic    <- getByteString 4
  unless (ei_magic == elfMagic) $
    fail "Invalid magic number for ELF"
  ei_class   <- tryParse "ELF class" toElfClass =<< getWord8
  d          <- tryParse "ELF data"  toElfData =<< getWord8
  ei_version <- getWord8
  unless (ei_version == 1) $ 
    fail "Invalid version number for ELF"
  ei_osabi    <- toElfOSABI <$> getWord8 
  ei_abiver   <- getWord8
  skip 7
  case ei_class of
    ELFCLASS32 -> do
      e_type      <- toElfType    <$> getWord16 d
      e_machine   <- toElfMachine <$> getWord16 d
      e_version   <- getWord32 d
      unless (fromIntegral ei_version == e_version) $
        fail "ELF Version mismatch"
      e_entry     <- getWord32 d
      e_phoff     <- getWord32 d
      e_shoff     <- getWord32 d
      e_flags     <- getWord32 d
      e_ehsize    <- getWord16 d
      e_phentsize <- getWord16 d
      unless (e_phentsize == sizeOfPhdr32) $
        fail $ "Invalid segment entry size"
      e_phnum     <- getWord16 d
      e_shentsize <- getWord16 d
      unless (e_shentsize == sizeOfShdr32) $
        fail $ "Invalid section entry size"
      e_shnum     <- getWord16 d
      e_shstrndx  <- getWord16 d
      let epi = ElfParseInfo {
                    ehdrSize = e_ehsize
                  , phdrTable = mkTableLayout e_phoff e_phentsize e_phnum
                  , getPhdr = getPhdr32 d
                  , shdrNameIdx = e_shstrndx
                  , shdrTable = mkTableLayout e_shoff e_shentsize e_shnum
                  , getShdr = getShdr32 d
                  }
      return $
       Elf32 Elf { elfData       = d
                 , elfVersion    = ei_version
                 , elfOSABI      = ei_osabi
                 , elfABIVersion = ei_abiver
                 , elfType       = e_type
                 , elfMachine    = e_machine
                 , elfEntry      = e_entry
                 , elfFlags      = e_flags
                 , _elfFileData   = parseElfRegions epi b
                 }
    ELFCLASS64 -> do
      e_type      <- toElfType    <$> getWord16 d
      e_machine   <- toElfMachine <$> getWord16 d
      e_version   <- getWord32 d
      unless (fromIntegral ei_version == e_version) $
        fail "ELF Version mismatch"
      e_entry     <- getWord64 d
      e_phoff     <- getWord64 d
      e_shoff     <- getWord64 d
      e_flags     <- getWord32 d
      e_ehsize    <- getWord16 d
      e_phentsize <- getWord16 d
      e_phnum     <- getWord16 d
      e_shentsize <- getWord16 d
      e_shnum     <- getWord16 d
      e_shstrndx  <- getWord16 d
      let epi = ElfParseInfo {
                    ehdrSize    = e_ehsize
                  , phdrTable   = mkTableLayout e_phoff e_phentsize e_phnum
                  , getPhdr     = getPhdr64 d
                  , shdrNameIdx = e_shstrndx
                  , shdrTable   = mkTableLayout e_shoff e_shentsize e_shnum
                  , getShdr     = getShdr64 d
                  }
      return $ 
       Elf64 Elf { elfData       = d
                 , elfVersion    = ei_version
                 , elfOSABI      = ei_osabi
                 , elfABIVersion = ei_abiver
                 , elfType       = e_type
                 , elfMachine    = e_machine
                 , elfEntry      = e_entry
                 , elfFlags      = e_flags
                 , _elfFileData   = parseElfRegions epi b
                 }

data ElfField v
  = EFBS Word16 (v -> Builder)                                
  | EFWord16 (v -> Word16)
  | EFWord32 (v -> Word32)
  | EFWord64 (v -> Word64)

type ElfRecord v = [(String, ElfField v)]

sizeOfField :: ElfField v -> Word16
sizeOfField (EFBS s _)   = s
sizeOfField (EFWord16 _) = 2
sizeOfField (EFWord32 _) = 4
sizeOfField (EFWord64 _) = 8

sizeOfRecord :: ElfRecord v -> Word16
sizeOfRecord = sum . map (sizeOfField . snd)

writeField :: ElfField v -> ElfData -> v -> Builder
writeField (EFBS _ f)   _           = f
writeField (EFWord16 f) ELFDATA2LSB = U.putWord16le . f 
writeField (EFWord16 f) ELFDATA2MSB = U.putWord16be . f 
writeField (EFWord32 f) ELFDATA2LSB = U.putWord32le . f 
writeField (EFWord32 f) ELFDATA2MSB = U.putWord32be . f 
writeField (EFWord64 f) ELFDATA2LSB = U.putWord64le . f 
writeField (EFWord64 f) ELFDATA2MSB = U.putWord64be . f 

writeRecord :: ElfRecord v -> ElfData -> v -> Builder
writeRecord fields d v =
  mconcat $ map (\(_,f) -> writeField f d v) fields

-- | Contains elf file, program header offset, section header offset.
type Ehdr w = (Elf w, ElfLayout w)
type Phdr w = ElfSegmentF w (w, w)
-- | Contains Elf section data, name offset, and data offset.
type Shdr w = (ElfSection w, Word32, w)

class Integral w => ElfWidth w where
  -- | Returns elf class associated with width.
  -- Argument is not evaluated
  elfClass :: Elf w -> ElfClass

  ehdrFields :: ElfRecord (Ehdr w)
  phdrFields :: ElfRecord (Phdr w)
  shdrFields :: ElfRecord (Shdr w)

  getSymbolTableEntry :: Elf w
                      -> Maybe (ElfSection w)
                      -> Get (ElfSymbolTableEntry w)

-- | Write elf file out to bytestring.
renderElf :: ElfWidth w => Elf w -> L.ByteString
renderElf = U.toLazyByteString . view elfOutput . elfLayout

type RenderedElfSegment w = ElfSegmentF w B.ByteString

-- | Returns elf segments with data in them.
renderedElfSegments :: ElfWidth w => Elf w -> [RenderedElfSegment w]
renderedElfSegments e = segFn <$> F.toList (allPhdrs l) 
  where l = elfLayout e
        b = U.toStrictByteString (l^.elfOutput)
        segFn = elfSegmentData %~ flip slice b

elfIdentBuilder :: ElfWidth w  => Elf w -> Builder
elfIdentBuilder e =     
  mconcat [ U.fromByteString elfMagic
          , U.singleton (fromElfClass (elfClass e))
          , U.singleton (fromElfData (elfData e))
          , U.singleton (elfVersion e)
          , U.singleton (fromElfOSABI (elfOSABI e)) 
          , U.singleton (fromIntegral (elfABIVersion e))
          , mconcat (replicate 7 (U.singleton 0))
          ]

ehdr32Fields :: ElfRecord (Ehdr Word32)
ehdr32Fields =
  [ ("e_ident",     EFBS 16  (\(e,_) -> elfIdentBuilder e))
  , ("e_type",      EFWord16 (\(e,_) -> fromElfType    $ elfType e))
  , ("e_machine",   EFWord16 (\(e,_) -> fromElfMachine $ elfMachine e))
  , ("e_version",   EFWord32 (\(e,_) -> fromIntegral   $ elfVersion e))
  , ("e_entry",     EFWord32 (\(e,_) -> elfEntry e))
  , ("e_phoff",     EFWord32 (view (_2.phdrTableOffset)))
  , ("e_shoff",     EFWord32 (view (_2.shdrTableOffset)))
  , ("e_flags",     EFWord32 (\(e,_) -> elfFlags e))
  , ("e_ehsize",    EFWord16 (\(_,_) -> sizeOfEhdr32))
  , ("e_phentsize", EFWord16 (\(_,_) -> sizeOfPhdr32))
  , ("e_phnum",     EFWord16 (\(_,l) -> phnum l)) 
  , ("e_shentsize", EFWord16 (\(_,_) -> sizeOfShdr32))
  , ("e_shnum",     EFWord16 (\(_,l) -> shnum l))
  , ("e_shstrndx",  EFWord16 (view $ _2.shstrndx))
  ]

ehdr64Fields :: ElfRecord (Ehdr Word64)
ehdr64Fields =
  [ ("e_ident",     EFBS 16  $ elfIdentBuilder . fst)
  , ("e_type",      EFWord16 $ fromElfType . elfType . fst)
  , ("e_machine",   EFWord16 $ fromElfMachine . elfMachine . fst)
  , ("e_version",   EFWord32 $ fromIntegral . elfVersion . fst)
  , ("e_entry",     EFWord64 $ view $ _1.to elfEntry)
  , ("e_phoff",     EFWord64 $ view $ _2.phdrTableOffset)
  , ("e_shoff",     EFWord64 $ view $ _2.shdrTableOffset)
  , ("e_flags",     EFWord32 $ view $ _1.to elfFlags)
  , ("e_ehsize",    EFWord16 $ const sizeOfEhdr64)
  , ("e_phentsize", EFWord16 $ const sizeOfPhdr64)
  , ("e_phnum",     EFWord16 $ view $ _2.to phnum)
  , ("e_shentsize", EFWord16 $ const sizeOfShdr64)
  , ("e_shnum",     EFWord16 $ view $ _2.to shnum)
  , ("e_shstrndx",  EFWord16 $ view $ _2.shstrndx)
  ]

phdr32Fields :: ElfRecord (Phdr Word32)
phdr32Fields =
  [ ("p_type",   EFWord32 $  fromElfSegmentType . elfSegmentType)
  , ("p_offset", EFWord32 $                view $ elfSegmentData._1)
  , ("p_vaddr",  EFWord32 $                       elfSegmentVirtAddr)
  , ("p_paddr",  EFWord32 $                       elfSegmentPhysAddr)
  , ("p_filesz", EFWord32 $                view $ elfSegmentData._2)
  , ("p_memsz",  EFWord32 $                       elfSegmentMemSize)
  , ("p_flags",  EFWord32 $ fromElfSegmentFlags . elfSegmentFlags)
  , ("p_align",  EFWord32 $                       elfSegmentAlign)
  ]

phdr64Fields :: ElfRecord (Phdr Word64)
phdr64Fields =
  [ ("p_type",   EFWord32 $ fromElfSegmentType . elfSegmentType)
  , ("p_flags",  EFWord32 $ fromElfSegmentFlags . elfSegmentFlags)
  , ("p_offset", EFWord64 $ view $ elfSegmentData._1)
  , ("p_vaddr",  EFWord64 $ elfSegmentVirtAddr)
  , ("p_paddr",  EFWord64 $ elfSegmentPhysAddr)
  , ("p_filesz", EFWord64 $ view $ elfSegmentData._2)
  , ("p_memsz",  EFWord64 $ elfSegmentMemSize)
  , ("p_align",  EFWord64 $ elfSegmentAlign)
  ]

shdr32Fields :: ElfRecord (Shdr Word32)
shdr32Fields = 
  [ ("sh_name",      EFWord32 (\(_,n,_) -> n))
  , ("sh_type",      EFWord32 (\(s,_,_) -> fromElfSectionType  $ elfSectionType s))
  , ("sh_flags",     EFWord32 (\(s,_,_) -> fromElfSectionFlags $ elfSectionFlags s))
  , ("sh_addr",      EFWord32 (\(s,_,_) -> elfSectionAddr s))
  , ("sh_offset",    EFWord32 (\(_,_,o) -> o))
  , ("sh_size",      EFWord32 (\(s,_,_) -> elfSectionSize s))
  , ("sh_link",      EFWord32 (\(s,_,_) -> elfSectionLink s))
  , ("sh_info",      EFWord32 (\(s,_,_) -> elfSectionInfo s))
  , ("sh_addralign", EFWord32 (\(s,_,_) -> elfSectionAddrAlign s))
  , ("sh_entsize",   EFWord32 (\(s,_,_) -> elfSectionEntSize s))
  ]

-- Fields that take section, name offset, data offset, and data length.
shdr64Fields :: ElfRecord (Shdr Word64)
shdr64Fields = 
  [ ("sh_name",      EFWord32 (\(_,n,_) -> n))
  , ("sh_type",      EFWord32 (\(s,_,_) -> fromElfSectionType  $ elfSectionType s))
  , ("sh_flags",     EFWord64 (\(s,_,_) -> fromElfSectionFlags $ elfSectionFlags s))
  , ("sh_addr",      EFWord64 (\(s,_,_) -> elfSectionAddr s))
  , ("sh_offset",    EFWord64 (\(_,_,o) -> o))
  , ("sh_size",      EFWord64 (\(s,_,_) -> elfSectionSize s))
  , ("sh_link",      EFWord32 (\(s,_,_) -> elfSectionLink s))
  , ("sh_info",      EFWord32 (\(s,_,_) -> elfSectionInfo s))
  , ("sh_addralign", EFWord64 (\(s,_,_) -> elfSectionAddrAlign s))
  , ("sh_entsize",   EFWord64 (\(s,_,_) -> elfSectionEntSize s))
  ]

sizeOfEhdr32 :: Word16
sizeOfEhdr32 = sizeOfRecord ehdr32Fields

sizeOfEhdr64 :: Word16
sizeOfEhdr64 = sizeOfRecord ehdr64Fields

sizeOfPhdr32 :: Word16
sizeOfPhdr32 = sizeOfRecord phdr32Fields

sizeOfPhdr64 :: Word16
sizeOfPhdr64 = sizeOfRecord phdr64Fields

sizeOfShdr32 :: Word16 
sizeOfShdr32 = sizeOfRecord shdr32Fields

sizeOfShdr64 :: Word16
sizeOfShdr64 = sizeOfRecord shdr64Fields

-- | Intermediate data structure used for rendering Elf file.
data ElfLayout w = ElfLayout {
        _elfOutput :: Builder
      , _phdrTableOffset :: w
        -- | Lift of phdrs that must appear before loadable segments.
      , _preLoadPhdrs :: Seq.Seq (Phdr w)
        -- | List of other segments.
      , _phdrs :: Seq.Seq (Phdr w)
        -- | Offset to section header table.
      , _shdrTableOffset :: w
        -- Index of string table. 
      , _shstrndx :: Word16
        -- | List of section headers found so far.
      , _shdrs :: Seq.Seq Builder
      }

elfOutput :: Simple Lens (ElfLayout w) Builder
elfOutput = lens _elfOutput (\s v -> s { _elfOutput = v })

phdrTableOffset :: Simple Lens (ElfLayout w) w
phdrTableOffset = lens _phdrTableOffset (\s v -> s { _phdrTableOffset = v })

preLoadPhdrs :: Simple Lens (ElfLayout w) (Seq.Seq (Phdr w))
preLoadPhdrs = lens _preLoadPhdrs (\s v -> s { _preLoadPhdrs = v })

phdrs :: Simple Lens (ElfLayout w) (Seq.Seq (Phdr w))
phdrs = lens _phdrs (\s v -> s { _phdrs = v })

shdrTableOffset :: Simple Lens (ElfLayout w) w
shdrTableOffset = lens _phdrTableOffset (\s v -> s { _phdrTableOffset = v })

shstrndx :: Simple Lens (ElfLayout w) Word16
shstrndx = lens _shstrndx (\s v -> s { _shstrndx = v })

shdrs :: Simple Lens (ElfLayout w) (Seq.Seq Builder)
shdrs = lens _shdrs (\s v -> s { _shdrs = v })

allPhdrs :: ElfLayout w -> Seq.Seq (Phdr w)
allPhdrs l = l^.preLoadPhdrs Seq.>< l^.phdrs

-- | Return total size of output.
outputSize :: Num w => ElfLayout w -> w
outputSize = fromIntegral . U.length . view elfOutput

-- | Return number of sections in layout.
shnum :: ElfLayout w -> Word16
shnum = fromIntegral . Seq.length . view shdrs

-- | Returns number of segments in layout.
phnum :: ElfLayout w -> Word16
phnum = fromIntegral . Seq.length . allPhdrs

isPreloadPhdr :: ElfSegmentType -> Bool
isPreloadPhdr PT_PHDR = True
isPreloadPhdr PT_INTERP = True
isPreloadPhdr _ = False

-- | Return layout information from elf file.
elfLayout :: ElfWidth w => Elf w -> ElfLayout w
elfLayout e = final
  where d = elfData e
        region = e^.elfFileData
        section_names = map elfSectionName $ toListOf elfSections e
        (name_data,name_map) = stringTable section_names 
        initl = ElfLayout { _elfOutput = mempty
                          , _phdrTableOffset = 0
                          , _preLoadPhdrs = Seq.empty
                          , _phdrs = Seq.empty
                          , _shdrTableOffset = 0
                          , _shstrndx = 0
                          , _shdrs = Seq.empty
                          }
        -- Get final elf layout after processing elements.
        final = foldl impl initl region
        -- Process element.
        impl l ElfDataElfHeader = 
             l & elfOutput <>~ writeRecord ehdrFields d (e,final)
        impl l ElfDataSegmentHeaders =
             l & elfOutput <>~ headers
               & phdrTableOffset .~ outputSize l
          where headers = mconcat (writeRecord phdrFields d <$> F.toList (allPhdrs final))
        impl l (ElfDataSegment s) = l2 & phdrLens %~ (Seq.|> s1)
          where l2 = foldl impl l (s^.elfSegmentData)
                -- Length of phdr data.
                o = outputSize l
                c = outputSize l2 - o
                s1 = s & elfSegmentData .~ (o,c)
                phdrLens | isPreloadPhdr (elfSegmentType s) = preLoadPhdrs
                         | otherwise = phdrs
        impl l ElfDataSectionHeaders =
             l & elfOutput <>~ mconcat (F.toList (final^.shdrs))
               & shdrTableOffset .~ outputSize l
        impl l ElfDataSectionNameTable = impl l' (ElfDataSection s)
          where l' = l & shstrndx .~ shnum l
                s  = elfNameTableSection name_data
        impl l (ElfDataSection s) =
             l & elfOutput <>~ pad <> fn
               & shdrs %~ (Seq.|> writeRecord shdrFields d (s,no, o))
          where Just no = Map.lookup (elfSectionName s) name_map
                base = outputSize l
                o = fixAlignment base (elfSectionAddrAlign s)
                pad = U.fromByteString (B.replicate (fromIntegral (o - base)) 0)
                fn  = U.fromByteString (elfSectionData s)
        impl l (ElfDataRaw b) =
             l & elfOutput <>~ U.fromByteString b

-- | The symbol table entries consist of index information to be read from other
-- parts of the ELF file. Some of this information is automatically retrieved
-- for your convenience (including symbol name, description of the enclosing
-- section, and definition).
data ElfSymbolTableEntry w = EST
    { steName             :: (Word32,Maybe B.ByteString)
    , steEnclosingSection :: Maybe (ElfSection w) -- ^ Section from steIndex
    , steType             :: ElfSymbolType
    , steBind             :: ElfSymbolBinding
    , steOther            :: Word8
    , steIndex            :: ElfSectionIndex  -- ^ Section in which the def is held
    , steValue            :: w
    , steSize             :: w
    } deriving (Eq, Show)


-- | Parse the symbol table section into a list of symbol table entries. If
-- no symbol table is found then an empty list is returned.
-- This function does not consult flags to look for SHT_STRTAB (when naming symbols),
-- it just looks for particular sections of ".strtab" and ".shstrtab".
parseSymbolTables :: ElfWidth w => Elf w -> [[ElfSymbolTableEntry w]]
parseSymbolTables e = map (getSymbolTableEntries e) $ symbolTableSections e

-- | Assumes the given section is a symbol table, type SHT_SYMTAB
-- (guaranteed by parseSymbolTables).
getSymbolTableEntries :: ElfWidth w => Elf w -> ElfSection w -> [ElfSymbolTableEntry w]
getSymbolTableEntries e s =
  let link   = elfSectionLink s
      strtab = lookup link (zip [0..] (toListOf elfSections e))
   in runGetMany (getSymbolTableEntry e strtab) (L.fromChunks [elfSectionData s])

-- | Use the symbol offset and size to extract its definition
-- (in the form of a ByteString).
-- If the size is zero, or the offset larger than the 'elfSectionData',
-- then 'Nothing' is returned.
findSymbolDefinition :: Integral w => ElfSymbolTableEntry w -> Maybe B.ByteString
findSymbolDefinition e =
    let enclosingData = elfSectionData <$> steEnclosingSection e
        start = steValue e
        len = steSize e
        def = slice (start, len) <$> enclosingData
    in if def == Just B.empty then Nothing else def

runGetMany :: Get a -> L.ByteString -> [a]
runGetMany g bs
    | L.length bs == 0 = []
    | otherwise        = let (v,bs',_) = runGetState g bs 0 in v: runGetMany g bs'

symbolTableSections :: Num w => Elf w -> [ElfSection w]
symbolTableSections = toListOf $ elfSections.filtered ((== SHT_SYMTAB) . elfSectionType)

-- Get a string from a strtab ByteString.
stringByIndex :: Word32 -> B.ByteString -> Maybe B.ByteString
stringByIndex n strtab = if B.length str == 0 then Nothing else Just str
  where str = lookupString n strtab

instance ElfWidth Word32 where
  elfClass _ = ELFCLASS32

  ehdrFields = ehdr32Fields
  phdrFields = phdr32Fields
  shdrFields = shdr32Fields

  getSymbolTableEntry e strtlb = do
    let strs = fromMaybe B.empty (elfSectionData <$> strtlb)
    let er = elfData e
    nameIdx <- getWord32 er
    value <- getWord32 er
    size  <- getWord32 er
    info  <- getWord8
    other <- getWord8
    sTlbIdx <- liftM (toEnum . fromIntegral) (getWord16 er)
    let name = stringByIndex nameIdx strs
        (typ,bind) = infoToTypeAndBind info
        sec = sectionByIndex e sTlbIdx
    return $ EST (nameIdx,name) sec typ bind other sTlbIdx value size

-- | Gets a single entry from the symbol table, use with runGetMany.
instance ElfWidth Word64 where
  elfClass _ = ELFCLASS32

  ehdrFields = ehdr64Fields
  phdrFields = phdr64Fields
  shdrFields = shdr64Fields

  getSymbolTableEntry e strtlb = do
    let strs = fromMaybe B.empty (elfSectionData <$> strtlb)
    let er = elfData e
    nameIdx <- getWord32 er
    info <- getWord8
    other <- getWord8
    sTlbIdx <- liftM (toEnum . fromIntegral) (getWord16 er)
    symVal <- getWord64 er
    size <- getWord64 er
    let name = stringByIndex nameIdx strs
        (typ,bind) = infoToTypeAndBind info
        sec = sectionByIndex e sTlbIdx
    return $ EST (nameIdx,name) sec typ bind other sTlbIdx symVal size

sectionByIndex :: Num w => Elf w -> ElfSectionIndex -> Maybe (ElfSection w)
sectionByIndex e (SHNIndex i) = lookup i . zip [1..] $ (toListOf elfSections e)
sectionByIndex _ _ = Nothing

infoToTypeAndBind :: Word8 -> (ElfSymbolType,ElfSymbolBinding)
infoToTypeAndBind i =
    let Just tp = toElfSymbolType (i .&. 0x0F)
        b = (i .&. 0xF) `shiftR` 4
    in (tp, toEnum (fromIntegral b))

data ElfSymbolBinding
    = STBLocal
    | STBGlobal
    | STBWeak
    | STBLoOS
    | STBHiOS
    | STBLoProc
    | STBHiProc
    deriving (Eq, Ord, Show, Read)

instance Enum ElfSymbolBinding where
    fromEnum STBLocal  = 0
    fromEnum STBGlobal = 1
    fromEnum STBWeak   = 2
    fromEnum STBLoOS   = 10
    fromEnum STBHiOS   = 12
    fromEnum STBLoProc = 13
    fromEnum STBHiProc = 15
    toEnum  0 = STBLocal
    toEnum  1 = STBGlobal
    toEnum  2 = STBWeak
    toEnum 10 = STBLoOS
    toEnum 12 = STBHiOS
    toEnum 13 = STBLoProc
    toEnum 15 = STBHiProc
    toEnum _  = error "toEnum ElfSymbolBinding given invalid index"

[enum|
 ElfSymbolType :: Word8
 STTNoType  0
 STTObject  1
 STTFunc    2
 STTSection 3
 STTFile    4
 STTCommon  5
 STTTLS     6
 STTLoOS    10
 STTHiOS    12
 STTLoProc  13
 STTHiProc  15
|]  

instance Enum ElfSymbolType where
  toEnum = fromMaybe (error "toEnum ElfSymbolType given invalid value.")
         . toElfSymbolType . fromIntegral
  fromEnum = fromIntegral . fromElfSymbolType

data ElfSectionIndex
    = SHNUndef
    | SHNLoProc
    | SHNCustomProc Word64
    | SHNHiProc
    | SHNLoOS
    | SHNCustomOS Word64
    | SHNHiOS
    | SHNAbs
    | SHNCommon
    | SHNIndex Word64
    deriving (Eq, Ord, Show, Read)

instance Enum ElfSectionIndex where
    fromEnum SHNUndef = 0
    fromEnum SHNLoProc = 0xFF00
    fromEnum SHNHiProc = 0xFF1F
    fromEnum SHNLoOS   = 0xFF20
    fromEnum SHNHiOS   = 0xFF3F
    fromEnum SHNAbs    = 0xFFF1
    fromEnum SHNCommon = 0xFFF2
    fromEnum (SHNCustomProc x) = fromIntegral x
    fromEnum (SHNCustomOS x) = fromIntegral x
    fromEnum (SHNIndex x) = fromIntegral x
    toEnum 0 = SHNUndef
    toEnum 0xff00 = SHNLoProc
    toEnum 0xFF1F = SHNHiProc
    toEnum 0xFF20 = SHNLoOS
    toEnum 0xFF3F = SHNHiOS
    toEnum 0xFFF1 = SHNAbs
    toEnum 0xFFF2 = SHNCommon
    toEnum x
        | x > fromEnum SHNLoProc && x < fromEnum SHNHiProc = SHNCustomProc (fromIntegral x)
        | x > fromEnum SHNLoOS && x < fromEnum SHNHiOS = SHNCustomOS (fromIntegral x)
        | x < fromEnum SHNLoProc || x > 0xFFFF = SHNIndex (fromIntegral x)
        | otherwise = error "Section index number is in a reserved range but we don't recognize the value from any standard."<|MERGE_RESOLUTION|>--- conflicted
+++ resolved
@@ -2,6 +2,7 @@
 {-# LANGUAGE GeneralizedNewtypeDeriving #-}
 {-# LANGUAGE PatternGuards #-}
 {-# LANGUAGE QuasiQuotes #-}
+{-# LANGUAGE Rank2Types #-}
 {-# LANGUAGE TemplateHaskell #-}
 -- | Data.Elf provides an interface for querying and manipulating Elf files.
 module Data.Elf ( SomeElf(..)
@@ -63,13 +64,8 @@
 import Data.Binary
 import Data.Binary.Get as G
 import Data.Bits
-<<<<<<< HEAD
 import qualified Data.Foldable as F
-import Data.List (intercalate, sort)
-=======
-import Data.Int (Int64)
-import Data.List (intercalate, sort, find)
->>>>>>> b9c0582a
+import Data.List (genericDrop, intercalate, sort)
 import qualified Data.Map as Map
 import Data.Maybe
 import Data.Monoid
@@ -462,9 +458,9 @@
     }
 
 -- | Given a section name, extract the ElfSection.
-<<<<<<< HEAD
 findSectionByName :: Num w => String -> Elf w -> Maybe (ElfSection w)
-findSectionByName name = listToMaybe . filter ((==) name . elfSectionName) . toListOf elfSections
+findSectionByName name  = findOf elfSections byName
+  where byName section  = elfSectionName section == name
 
 -- | Traverse Elf sections
 elfSections :: Num w => Simple Traversal (Elf w) (ElfSection w)
@@ -481,16 +477,6 @@
 updateSections :: Num w => Traversal (Elf w) (Elf w) (ElfSection w) (Maybe (ElfSection w))
 updateSections fn e = elfFileData (updateList impl) e
   where (t,_) = stringTable $ map elfSectionName (toListOf elfSections e)
-=======
-findSectionByName      :: String -> Elf -> Maybe ElfSection
-findSectionByName name  = find byName . elfSections
-  where byName section  = elfSectionName section == name
-
--- | Update sections in elf file.  
-updateSections :: (ElfSection -> Maybe ElfSection) -> Elf -> Elf
-updateSections fn e = e { elfFileData = mapMaybe impl (elfFileData e) }
-  where (t,_) = stringTable $ map elfSectionName (elfSections e)
->>>>>>> b9c0582a
         norm s | elfSectionName s == shstrtab = ElfDataSectionNameTable
                | otherwise = ElfDataSection s
         impl (ElfDataSegment s) = Just . ElfDataSegment <$> s'
@@ -1272,7 +1258,8 @@
     return $ EST (nameIdx,name) sec typ bind other sTlbIdx symVal size
 
 sectionByIndex :: Num w => Elf w -> ElfSectionIndex -> Maybe (ElfSection w)
-sectionByIndex e (SHNIndex i) = lookup i . zip [1..] $ (toListOf elfSections e)
+sectionByIndex e (SHNIndex i) | i > 0 = 
+  listToMaybe $ genericDrop (i-1) (e^..elfSections)
 sectionByIndex _ _ = Nothing
 
 infoToTypeAndBind :: Word8 -> (ElfSymbolType,ElfSymbolBinding)
